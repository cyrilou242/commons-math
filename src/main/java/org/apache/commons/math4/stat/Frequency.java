/*
 * Licensed to the Apache Software Foundation (ASF) under one or more
 * contributor license agreements.  See the NOTICE file distributed with
 * this work for additional information regarding copyright ownership.
 * The ASF licenses this file to You under the Apache License, Version 2.0
 * (the "License"); you may not use this file except in compliance with
 * the License.  You may obtain a copy of the License at
 *
 *      http://www.apache.org/licenses/LICENSE-2.0
 *
 * Unless required by applicable law or agreed to in writing, software
 * distributed under the License is distributed on an "AS IS" BASIS,
 * WITHOUT WARRANTIES OR CONDITIONS OF ANY KIND, either express or implied.
 * See the License for the specific language governing permissions and
 * limitations under the License.
 */
package org.apache.commons.math4.stat;

import java.io.Serializable;
import java.text.NumberFormat;
import java.util.ArrayList;
import java.util.Collection;
import java.util.Comparator;
import java.util.Iterator;
import java.util.List;
import java.util.Map;
import java.util.Map.Entry;
import java.util.SortedMap;
import java.util.TreeMap;

import org.apache.commons.math4.exception.NullArgumentException;
import org.apache.commons.math4.exception.util.LocalizedFormats;
import org.apache.commons.math4.util.MathUtils;

/**
 * Maintains a frequency distribution.
 * <p>
<<<<<<< HEAD
 * Accepts int, long, char or Comparable values.  New values added must be
 * comparable to those that have been added, otherwise the add method will
 * throw an IllegalArgumentException.</p>
 * <p>
 * Integer values (int, long, Integer, Long) are not distinguished by type --
 * i.e. <code>addValue(Long.valueOf(2)), addValue(2), addValue(2l)</code> all have
 * the same effect (similarly for arguments to <code>getCount,</code> etc.).</p>
 * <p>NOTE: byte and short values will be implicitly converted to int values
 * by the compiler, thus there are no explicit overloaded methods for these
 * primitive types.</p>
 * <p>
 * char values are converted by <code>addValue</code> to Character instances.
 * As such, these values are not comparable to integral values, so attempts
 * to combine integral types with chars in a frequency distribution will fail.
 * </p>
 * <p>
 * Float is not coerced to Double.
 * Since they are not Comparable with each other the user must do any necessary coercion.
 * Float.NaN and Double.NaN are not treated specially; they may occur in input and will
 * occur in output if appropriate.
 * </p>
 * <p>
=======
>>>>>>> 31e3a88e
 * The values are ordered using the default (natural order), unless a
 * <code>Comparator</code> is supplied in the constructor.</p>
 */
public class Frequency<T extends Comparable<T>> implements Serializable {

    /** Serializable version identifier */
    private static final long serialVersionUID = 605878194679954450L;
    /** underlying collection */
    private final SortedMap<T, Long> freqTable;

    /**
     * Default constructor.
     */
    public Frequency() {
        freqTable = new TreeMap<>();
    }

    /**
     * Constructor allowing values Comparator to be specified.
     *
     * @param comparator Comparator used to order values
     */
    public Frequency(Comparator<T> comparator) {
        freqTable = new TreeMap<>(comparator);
    }

    /**
     * Return a string representation of this frequency distribution.
     *
     * @return a string representation.
     */
    @Override
    public String toString() {
        NumberFormat nf = NumberFormat.getPercentInstance();
        StringBuilder outBuffer = new StringBuilder();
        outBuffer.append("Value \t Freq. \t Pct. \t Cum Pct. \n");
        Iterator<T> iter = freqTable.keySet().iterator();
        while (iter.hasNext()) {
            T value = iter.next();
            outBuffer.append(value);
            outBuffer.append('\t');
            outBuffer.append(getCount(value));
            outBuffer.append('\t');
            outBuffer.append(nf.format(getPct(value)));
            outBuffer.append('\t');
            outBuffer.append(nf.format(getCumPct(value)));
            outBuffer.append('\n');
        }
        return outBuffer.toString();
    }

    /**
     * Adds 1 to the frequency count for v.
     *
     * @param v the value to add.
     */
    public void addValue(T v) {
        incrementValue(v, 1);
    }

    /**
     * Increments the frequency count for v.
     *
     * @param v the value to add.
     * @param increment the amount by which the value should be incremented
     * @since 3.1
     */
    public void incrementValue(T v, long increment) {
        Long count = freqTable.get(v);
        if (count == null) {
            freqTable.put(v, Long.valueOf(increment));
        } else {
            freqTable.put(v, Long.valueOf(count.longValue() + increment));
        }
    }

    /** Clears the frequency table */
    public void clear() {
        freqTable.clear();
    }

    /**
     * Returns an Iterator over the set of values that have been added.
     *
     * @return values Iterator
     */
    public Iterator<T> valuesIterator() {
        return freqTable.keySet().iterator();
    }

    /**
     * Return an Iterator over the set of keys and values that have been added.
     * Using the entry set to iterate is more efficient in the case where you
     * need to access respective counts as well as values, since it doesn't
     * require a "get" for every key...the value is provided in the Map.Entry.
     *
     * @return entry set Iterator
     * @since 3.1
     */
    public Iterator<Map.Entry<T, Long>> entrySetIterator() {
        return freqTable.entrySet().iterator();
    }

    //-------------------------------------------------------------------------

    /**
     * Returns the sum of all frequencies.
     *
     * @return the total frequency count.
     */
    public long getSumFreq() {
        long result = 0;
        Iterator<Long> iterator = freqTable.values().iterator();
        while (iterator.hasNext())  {
            result += iterator.next().longValue();
        }
        return result;
    }

    /**
     * Returns the number of values equal to v.
     *
     * @param v the value to lookup.
     * @return the frequency of v.
     */
    public long getCount(T v) {
        long result = 0;
        Long count =  freqTable.get(v);
        if (count != null) {
            result = count.longValue();
        }
        return result;
    }

    /**
     * Returns the number of values in the frequency table.
     *
     * @return the number of unique values that have been added to the frequency table.
     * @see #valuesIterator()
     */
    public int getUniqueCount(){
        return freqTable.keySet().size();
    }

    /**
     * Returns the percentage of values that are equal to v
     * (as a proportion between 0 and 1).
     * <p>
     * Returns <code>Double.NaN</code> if no values have been added.
     * </p>
     *
     * @param v the value to lookup
     * @return the proportion of values equal to v
     */
    public double getPct(T v) {
        final long sumFreq = getSumFreq();
        if (sumFreq == 0) {
            return Double.NaN;
        }
        return (double) getCount(v) / (double) sumFreq;
    }

    //-----------------------------------------------------------------------------------------

    /**
     * Returns the cumulative frequency of values less than or equal to v.
     *
     * @param v the value to lookup.
     * @return the proportion of values equal to v
     */
    public long getCumFreq(T v) {
        if (getSumFreq() == 0) {
            return 0;
        }
        Comparator<? super T> c = freqTable.comparator();
        if (c == null) {
            c = new NaturalComparator<T>();
        }
        long result = 0;

        Long value = freqTable.get(v);
        if (value != null) {
            result = value.longValue();
        }

        if (c.compare(v, freqTable.firstKey()) < 0) {
            return 0;  // v is comparable, but less than first value
        }

        if (c.compare(v, freqTable.lastKey()) >= 0) {
            return getSumFreq();    // v is comparable, but greater than the last value
        }

        Iterator<T> values = valuesIterator();
        while (values.hasNext()) {
            T nextValue = values.next();
            if (c.compare(v, nextValue) > 0) {
                result += getCount(nextValue);
            } else {
                return result;
            }
        }
        return result;
    }

    //----------------------------------------------------------------------------------------------

    /**
     * Returns the cumulative percentage of values less than or equal to v
     * (as a proportion between 0 and 1).
     * <p>
     * Returns <code>Double.NaN</code> if no values have been added.
     * </p>
     *
     * @param v the value to lookup
     * @return the proportion of values less than or equal to v
     */
    public double getCumPct(T v) {
        final long sumFreq = getSumFreq();
        if (sumFreq == 0) {
            return Double.NaN;
        }
        return (double) getCumFreq(v) / (double) sumFreq;
    }

    /**
     * Returns the mode value(s) in comparator order.
     *
     * @return a list containing the value(s) which appear most often.
     * @since 3.3
     */
    public List<T> getMode() {
        long mostPopular = 0; // frequencies are always positive

        // Get the max count first, so we avoid having to recreate the List each time
        for(Long l : freqTable.values()) {
            long frequency = l.longValue();
            if (frequency > mostPopular) {
                mostPopular = frequency;
            }
        }

        List<T> modeList = new ArrayList<>();
        for (Entry<T, Long> ent : freqTable.entrySet()) {
            long frequency = ent.getValue().longValue();
            if (frequency == mostPopular) {
               modeList.add(ent.getKey());
            }
        }
        return modeList;
    }

    //----------------------------------------------------------------------------------------------

    /**
     * Merge another Frequency object's counts into this instance.
     * This Frequency's counts will be incremented (or set when not already set)
     * by the counts represented by other.
     *
     * @param other the other {@link Frequency} object to be merged
     * @throws NullArgumentException if {@code other} is null
     * @since 3.1
     */
    public void merge(final Frequency<T> other) throws NullArgumentException {
        MathUtils.checkNotNull(other, LocalizedFormats.NULL_NOT_ALLOWED);

        final Iterator<Map.Entry<T, Long>> iter = other.entrySetIterator();
        while (iter.hasNext()) {
            final Map.Entry<T, Long> entry = iter.next();
            incrementValue(entry.getKey(), entry.getValue().longValue());
        }
    }

    /**
     * Merge a {@link Collection} of {@link Frequency} objects into this instance.
     * This Frequency's counts will be incremented (or set when not already set)
     * by the counts represented by each of the others.
     *
     * @param others the other {@link Frequency} objects to be merged
     * @throws NullArgumentException if the collection is null
     * @since 3.1
     */
    public void merge(final Collection<Frequency<T>> others) throws NullArgumentException {
        MathUtils.checkNotNull(others, LocalizedFormats.NULL_NOT_ALLOWED);

        for (final Frequency<T> freq : others) {
            merge(freq);
        }
    }

    //----------------------------------------------------------------------------------------------

    /**
     * A Comparator that compares comparable objects using the
     * natural order. Copied from Commons Collections ComparableComparator.
     * @param <T> the type of the objects compared
     */
    private static class NaturalComparator<U extends Comparable<U>> implements Comparator<U>, Serializable {

        /** Serializable version identifier */
        private static final long serialVersionUID = -3852193713161395148L;

        /**
         * Compare the two {@link Comparable Comparable} arguments.
         * This method is equivalent to:
         * <pre>(({@link Comparable Comparable})o1).{@link Comparable#compareTo compareTo}(o2)</pre>
         *
         * @param  o1 the first object
         * @param  o2 the second object
         * @return  result of comparison
         * @throws NullPointerException when <i>o1</i> is <code>null</code>,
         *         or when <code>((Comparable)o1).compareTo(o2)</code> does
         */
        @Override
        public int compare(U o1, U o2) {
            return o1.compareTo(o2);
        }
    }

    /** {@inheritDoc} */
    @Override
    public int hashCode() {
        final int prime = 31;
        int result = 1;
        result = prime * result +
                 ((freqTable == null) ? 0 : freqTable.hashCode());
        return result;
    }

    /** {@inheritDoc} */
    @Override
    public boolean equals(Object obj) {
        if (this == obj) {
            return true;
        }
        if (!(obj instanceof Frequency<?>)) {
            return false;
        }
        Frequency<?> other = (Frequency<?>) obj;
        if (freqTable == null) {
            if (other.freqTable != null) {
                return false;
            }
        } else if (!freqTable.equals(other.freqTable)) {
            return false;
        }
        return true;
    }

}<|MERGE_RESOLUTION|>--- conflicted
+++ resolved
@@ -34,34 +34,11 @@
 
 /**
  * Maintains a frequency distribution.
- * <p>
-<<<<<<< HEAD
- * Accepts int, long, char or Comparable values.  New values added must be
- * comparable to those that have been added, otherwise the add method will
- * throw an IllegalArgumentException.</p>
- * <p>
- * Integer values (int, long, Integer, Long) are not distinguished by type --
- * i.e. <code>addValue(Long.valueOf(2)), addValue(2), addValue(2l)</code> all have
- * the same effect (similarly for arguments to <code>getCount,</code> etc.).</p>
- * <p>NOTE: byte and short values will be implicitly converted to int values
- * by the compiler, thus there are no explicit overloaded methods for these
- * primitive types.</p>
- * <p>
- * char values are converted by <code>addValue</code> to Character instances.
- * As such, these values are not comparable to integral values, so attempts
- * to combine integral types with chars in a frequency distribution will fail.
- * </p>
- * <p>
- * Float is not coerced to Double.
- * Since they are not Comparable with each other the user must do any necessary coercion.
- * Float.NaN and Double.NaN are not treated specially; they may occur in input and will
- * occur in output if appropriate.
- * </p>
- * <p>
-=======
->>>>>>> 31e3a88e
- * The values are ordered using the default (natural order), unless a
+ *
+ * <p>The values are ordered using the default (natural order), unless a
  * <code>Comparator</code> is supplied in the constructor.</p>
+ *
+ * @param <T> a comparable type used in the frequency distribution
  */
 public class Frequency<T extends Comparable<T>> implements Serializable {
 
@@ -355,7 +332,8 @@
     /**
      * A Comparator that compares comparable objects using the
      * natural order. Copied from Commons Collections ComparableComparator.
-     * @param <T> the type of the objects compared
+     *
+     * @param <U> the type of the objects compared
      */
     private static class NaturalComparator<U extends Comparable<U>> implements Comparator<U>, Serializable {
 
